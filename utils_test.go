package docker

import (
	"bytes"
	"errors"
	"io"
	"io/ioutil"
	"testing"
)

func TestBufReader(t *testing.T) {
	reader, writer := io.Pipe()
	bufreader := newBufReader(reader)

	// Write everything down to a Pipe
	// Usually, a pipe should block but because of the buffered reader,
	// the writes will go through
	done := make(chan bool)
	go func() {
		writer.Write([]byte("hello world"))
		writer.Close()
		done <- true
	}()

	// Drain the reader *after* everything has been written, just to verify
	// it is indeed buffering
	<-done
	output, err := ioutil.ReadAll(bufreader)
	if err != nil {
		t.Fatal(err)
	}
	if !bytes.Equal(output, []byte("hello world")) {
		t.Error(string(output))
	}
}

type dummyWriter struct {
	buffer      bytes.Buffer
	failOnWrite bool
}

func (dw *dummyWriter) Write(p []byte) (n int, err error) {
	if dw.failOnWrite {
		return 0, errors.New("Fake fail")
	}
	return dw.buffer.Write(p)
}

func (dw *dummyWriter) String() string {
	return dw.buffer.String()
}

func (dw *dummyWriter) Close() error {
	return nil
}

func TestWriteBroadcaster(t *testing.T) {
	writer := newWriteBroadcaster()

	// Test 1: Both bufferA and bufferB should contain "foo"
	bufferA := &dummyWriter{}
	writer.AddWriter(bufferA)
	bufferB := &dummyWriter{}
	writer.AddWriter(bufferB)
	writer.Write([]byte("foo"))

	if bufferA.String() != "foo" {
		t.Errorf("Buffer contains %v", bufferA.String())
	}

	if bufferB.String() != "foo" {
		t.Errorf("Buffer contains %v", bufferB.String())
	}

	// Test2: bufferA and bufferB should contain "foobar",
	// while bufferC should only contain "bar"
	bufferC := &dummyWriter{}
	writer.AddWriter(bufferC)
	writer.Write([]byte("bar"))

	if bufferA.String() != "foobar" {
		t.Errorf("Buffer contains %v", bufferA.String())
	}

	if bufferB.String() != "foobar" {
		t.Errorf("Buffer contains %v", bufferB.String())
	}

	if bufferC.String() != "bar" {
		t.Errorf("Buffer contains %v", bufferC.String())
	}

	// Test3: Test removal
	writer.RemoveWriter(bufferB)
	writer.Write([]byte("42"))
	if bufferA.String() != "foobar42" {
		t.Errorf("Buffer contains %v", bufferA.String())
	}
	if bufferB.String() != "foobar" {
		t.Errorf("Buffer contains %v", bufferB.String())
	}
	if bufferC.String() != "bar42" {
		t.Errorf("Buffer contains %v", bufferC.String())
	}

	// Test4: Test eviction on failure
	bufferA.failOnWrite = true
	writer.Write([]byte("fail"))
	if bufferA.String() != "foobar42" {
		t.Errorf("Buffer contains %v", bufferA.String())
	}
	if bufferC.String() != "bar42fail" {
		t.Errorf("Buffer contains %v", bufferC.String())
	}
	// Even though we reset the flag, no more writes should go in there
	bufferA.failOnWrite = false
	writer.Write([]byte("test"))
	if bufferA.String() != "foobar42" {
		t.Errorf("Buffer contains %v", bufferA.String())
	}
	if bufferC.String() != "bar42failtest" {
		t.Errorf("Buffer contains %v", bufferC.String())
	}

<<<<<<< HEAD
	writer.Close()
}

// Test the behavior of TruncIndex, an index for querying IDs from a non-conflicting prefix.
func TestTruncIndex(t *testing.T) {
	index := NewTruncIndex()
	// Get on an empty index
	if _, err := index.Get("foobar"); err == nil {
		t.Fatal("Get on an empty index should return an error")
	}

	// Spaces should be illegal in an id
	if err := index.Add("I have a space"); err == nil {
		t.Fatalf("Adding an id with ' ' should return an error")
	}

	id := "99b36c2c326ccc11e726eee6ee78a0baf166ef96"
	// Add an id
	if err := index.Add(id); err != nil {
		t.Fatal(err)
	}
	// Get a non-existing id
	assertIndexGet(t, index, "abracadabra", "", true)
	// Get the exact id
	assertIndexGet(t, index, id, id, false)
	// The first letter should match
	assertIndexGet(t, index, id[:1], id, false)
	// The first half should match
	assertIndexGet(t, index, id[:len(id)/2], id, false)
	// The second half should NOT match
	assertIndexGet(t, index, id[len(id)/2:], "", true)

	id2 := id[:6] + "blabla"
	// Add an id
	if err := index.Add(id2); err != nil {
		t.Fatal(err)
	}
	// Both exact IDs should work
	assertIndexGet(t, index, id, id, false)
	assertIndexGet(t, index, id2, id2, false)

	// 6 characters or less should conflict
	assertIndexGet(t, index, id[:6], "", true)
	assertIndexGet(t, index, id[:4], "", true)
	assertIndexGet(t, index, id[:1], "", true)

	// 7 characters should NOT conflict
	assertIndexGet(t, index, id[:7], id, false)
	assertIndexGet(t, index, id2[:7], id2, false)

	// Deleting a non-existing id should return an error
	if err := index.Delete("non-existing"); err == nil {
		t.Fatalf("Deleting a non-existing id should return an error")
	}

	// Deleting id2 should remove conflicts
	if err := index.Delete(id2); err != nil {
		t.Fatal(err)
	}
	// id2 should no longer work
	assertIndexGet(t, index, id2, "", true)
	assertIndexGet(t, index, id2[:7], "", true)
	assertIndexGet(t, index, id2[:11], "", true)

	// conflicts between id and id2 should be gone
	assertIndexGet(t, index, id[:6], id, false)
	assertIndexGet(t, index, id[:4], id, false)
	assertIndexGet(t, index, id[:1], id, false)

	// non-conflicting substrings should still not conflict
	assertIndexGet(t, index, id[:7], id, false)
	assertIndexGet(t, index, id[:15], id, false)
	assertIndexGet(t, index, id, id, false)
}

func assertIndexGet(t *testing.T, index *TruncIndex, input, expectedResult string, expectError bool) {
	if result, err := index.Get(input); err != nil && !expectError {
		t.Fatalf("Unexpected error getting '%s': %s", input, err)
	} else if err == nil && expectError {
		t.Fatalf("Getting '%s' should return an error", input)
	} else if result != expectedResult {
		t.Fatalf("Getting '%s' returned '%s' instead of '%s'", input, result, expectedResult)
	}
=======
	writer.CloseWriters()
}

type devNullCloser int

func (d devNullCloser) Close() error {
	return nil
}

func (d devNullCloser) Write(buf []byte) (int, error) {
	return len(buf), nil
}

// This test checks for races. It is only useful when run with the race detector.
func TestRaceWriteBroadcaster(t *testing.T) {
	writer := newWriteBroadcaster()
	c := make(chan bool)
	go func() {
		writer.AddWriter(devNullCloser(0))
		c <- true
	}()
	writer.Write([]byte("hello"))
	<-c
>>>>>>> a83d87ab
}<|MERGE_RESOLUTION|>--- conflicted
+++ resolved
@@ -122,8 +122,29 @@
 		t.Errorf("Buffer contains %v", bufferC.String())
 	}
 
-<<<<<<< HEAD
-	writer.Close()
+	writer.CloseWriters()
+}
+
+type devNullCloser int
+
+func (d devNullCloser) Close() error {
+	return nil
+}
+
+func (d devNullCloser) Write(buf []byte) (int, error) {
+	return len(buf), nil
+}
+
+// This test checks for races. It is only useful when run with the race detector.
+func TestRaceWriteBroadcaster(t *testing.T) {
+	writer := newWriteBroadcaster()
+	c := make(chan bool)
+	go func() {
+		writer.AddWriter(devNullCloser(0))
+		c <- true
+	}()
+	writer.Write([]byte("hello"))
+	<-c
 }
 
 // Test the behavior of TruncIndex, an index for querying IDs from a non-conflicting prefix.
@@ -206,29 +227,4 @@
 	} else if result != expectedResult {
 		t.Fatalf("Getting '%s' returned '%s' instead of '%s'", input, result, expectedResult)
 	}
-=======
-	writer.CloseWriters()
-}
-
-type devNullCloser int
-
-func (d devNullCloser) Close() error {
-	return nil
-}
-
-func (d devNullCloser) Write(buf []byte) (int, error) {
-	return len(buf), nil
-}
-
-// This test checks for races. It is only useful when run with the race detector.
-func TestRaceWriteBroadcaster(t *testing.T) {
-	writer := newWriteBroadcaster()
-	c := make(chan bool)
-	go func() {
-		writer.AddWriter(devNullCloser(0))
-		c <- true
-	}()
-	writer.Write([]byte("hello"))
-	<-c
->>>>>>> a83d87ab
 }